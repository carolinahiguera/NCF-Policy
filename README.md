--- conflicted
+++ resolved
@@ -159,11 +159,7 @@
 ## Citing
 If you find NCF-v2 or this codebase helpful in your research, please consider citing:
 ```bash
-<<<<<<< HEAD
-misc{higuera2023perceiving,
-=======
 @misc{higuera2023perceiving,
->>>>>>> bc77f7d6
       title={Perceiving Extrinsic Contacts from Touch Improves Learning Insertion Policies}, 
       author={Carolina Higuera and Joseph Ortiz and Haozhi Qi and Luis Pineda and Byron Boots and Mustafa Mukadam},
       year={2023},
